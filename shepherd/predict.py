# General
import numpy as np
import pickle
import random
import argparse
import os
import sys
from pathlib import Path
from datetime import datetime
import time
from collections import Counter
import pandas as pd

sys.path.insert(0, '..') # add project_config to path

# Pytorch
import torch
import torch.nn as nn
import torch.nn.functional as F

# Pytorch lightning
import pytorch_lightning as pl
from pytorch_lightning.loggers import WandbLogger

# W&B
import wandb


# Own code
import project_config
from shepherd.dataset import PatientDataset
from shepherd.samplers import PatientNeighborSampler


import preprocess
from hparams import get_predict_hparams
from train import get_model, load_patient_datasets, get_dataloaders

import os
os.environ['CUDA_LAUNCH_BLOCKING'] = "1" 


'''
Example Command:

python predict.py \
--run_type causal_gene_discovery \
--patient_data test_predict \
--edgelist KG_edgelist_mask.txt \
--node_map KG_node_map.txt \
--saved_node_embeddings_path checkpoints/pretrain.ckpt \
--best_ckpt checkpoints/causal_gene_discovery.ckpt 

python predict.py \
--run_type patients_like_me \
--patient_data test_predict \
--edgelist KG_edgelist_mask.txt \
--node_map KG_node_map.txt \
--saved_node_embeddings_path checkpoints/pretrain.ckpt \
--best_ckpt checkpoints/patients_like_me.ckpt 

python predict.py \
--run_type disease_characterization \
--patient_data test_predict \
--edgelist KG_edgelist_mask.txt \
--node_map KG_node_map.txt \
--saved_node_embeddings_path checkpoints/pretrain.ckpt \
--best_ckpt checkpoints/disease_characterization.ckpt 
'''


def parse_args():
    parser = argparse.ArgumentParser(description="Predict using SHEPHERD")
    parser.add_argument("--edgelist", type=str, default=None, help="File with edge list")
    parser.add_argument("--node_map", type=str, default=None, help="File with node list")
    parser.add_argument('--patient_data', default="disease_simulated", type=str)
    parser.add_argument('--run_type', choices=["causal_gene_discovery", "disease_characterization", "patients_like_me"], type=str)
    parser.add_argument('--saved_node_embeddings_path', type=str, default=None, help='Path to pretrained model checkpoint')
    parser.add_argument('--best_ckpt', type=str, default=None, help='Name of the best performing checkpoint')
    args = parser.parse_args()
    return args


@torch.no_grad()
def predict(args):
    
    # Hyperparameters
    hparams = get_predict_hparams(args)

    # Seed
    pl.seed_everything(hparams['seed'])

    # Read KG
    all_data, edge_attr_dict, nodes = preprocess.preprocess_graph(args)
    n_nodes = len(nodes["node_idx"].unique())
    gene_phen_dis_node_idx = torch.LongTensor(nodes.loc[nodes['node_type'].isin(['gene/protein', 'effect/phenotype', 'disease']), 'node_idx'].values)


    # Get dataset
    print('Loading SPL...')
    spl = np.load(project_config.PROJECT_DIR / 'patients' / hparams['spl'])  
    if (project_config.PROJECT_DIR / 'patients' / hparams['spl_index']).exists():
        with open(str(project_config.PROJECT_DIR / 'patients' / hparams['spl_index']), "rb") as input_file:
            spl_indexing_dict = pickle.load(input_file)
    else: spl_indexing_dict = None 
    print('Loaded SPL information')
    
    dataset = PatientDataset(project_config.PROJECT_DIR / 'patients' / hparams['test_data'], time=hparams['time'])
    print(f'There are {len(dataset)} patients in the test dataset')
    hparams.update({'inference_batch_size': len(dataset)})
    print('batch size: ', hparams['inference_batch_size'])
    # Get dataloader
    nid_to_spl_dict = {nid: idx for idx, nid in enumerate(nodes[nodes["node_type"] == "gene/protein"]["node_idx"].tolist())}

    dataloader = PatientNeighborSampler('test', all_data.edge_index, all_data.edge_index[:,all_data.test_mask], 
                                        sizes = [-1,10,5], patient_dataset=dataset, batch_size = hparams['inference_batch_size'], sparse_sample = 0, 
                                        all_edge_attributes=all_data.edge_attr, n_nodes = n_nodes, relevant_node_idx=gene_phen_dis_node_idx,
                                        n_cand_diseases=hparams['test_n_cand_diseases'],  use_diseases=hparams['use_diseases'], 
                                        nid_to_spl_dict=nid_to_spl_dict, gp_spl=spl, spl_indexing_dict=spl_indexing_dict,
                                        shuffle = False, num_workers=hparams['num_workers'],
                                        hparams=hparams, pin_memory=hparams['pin_memory'])
<<<<<<< HEAD
    # dataloader = PatientNeighborSampler('predict', all_data.edge_index, all_data.edge_index[:,all_data.test_mask], 
    #                                     sizes = [-1,10,5], patient_dataset=dataset, batch_size = hparams['inference_batch_size'], sparse_sample = 0, 
    #                                     all_edge_attributes=all_data.edge_attr, n_nodes = n_nodes, relevant_node_idx=gene_phen_dis_node_idx,
    #                                     n_cand_diseases=hparams['test_n_cand_diseases'],  use_diseases=hparams['use_diseases'], 
    #                                     nid_to_spl_dict=nid_to_spl_dict, gp_spl=spl, spl_indexing_dict=spl_indexing_dict,
    #                                     shuffle = False, num_workers=hparams['num_workers'],
    #                                     hparams=hparams, pin_memory=hparams['pin_memory'])
=======
>>>>>>> dd86e80f
    
    # Create Weights & Biases Logger
    run_name = 'test'
    wandb_logger = WandbLogger(name=run_name, project='rare_disease_dx_combined', entity='rare_disease_dx', save_dir=hparams['wandb_save_dir'],
                    id="_".join(run_name.split(":")), resume="allow") 

    # Get patient model 
    model = get_model(args, hparams, None, all_data, edge_attr_dict,  n_nodes,load_from_checkpoint=True)

    trainer = pl.Trainer(gpus=hparams['n_gpus'])
    
    t1 = time.time()
    results = trainer.predict(model, dataloaders=dataloader)
    t2 = time.time()
    print(f"Predicting took {t2 - t1:0.4f} seconds", len(dataset), "patients")

    scores_dfs, attn_dfs, gat_attn_df_1, gat_attn_df_2, gat_attn_df_3, phenotype_embeddings, disease_embeddings = zip(*results)
    
    print('---- RESULTS ----')
    if not os.path.exists(project_config.PROJECT_DIR / 'results'):
        os.mkdir(project_config.PROJECT_DIR / 'results')
    output_base = project_config.PROJECT_DIR / 'results' /  (str(args.best_ckpt).replace('/', '.').split('.ckpt')[0])     

    # Save scores
    scores_df = pd.concat(scores_dfs).reset_index(drop=True)
    scores_df.to_csv(str(output_base) + '_scores.csv', index=False)
    print(scores_df)

    # Save patient phenotype attention
    attn_df = pd.concat(attn_dfs).reset_index(drop=True)
    attn_df.to_csv(str(output_base) + '_phenotype_attn.csv', index=False)
    print(attn_df)

    # Save patient phenotype embeddings
    if type(phenotype_embeddings) == tuple: phenotype_embeddings = phenotype_embeddings[0]
    torch.save(phenotype_embeddings, str(output_base) + '_phenotype_embeddings.pth')
    print("Phenotype embeddings", phenotype_embeddings)

    # Save disease embeddings
    if args.run_type == "disease_characterization":
        if type(disease_embeddings) == tuple: disease_embeddings = disease_embeddings[0]
        torch.save(disease_embeddings, str(output_base) + '_disease_embeddings.pth')
        print("Disease embeddings", disease_embeddings)


if __name__ == "__main__":
    
    # Get hyperparameters
    args = parse_args()

    # perform prediction
    predict(args)<|MERGE_RESOLUTION|>--- conflicted
+++ resolved
@@ -112,23 +112,14 @@
     # Get dataloader
     nid_to_spl_dict = {nid: idx for idx, nid in enumerate(nodes[nodes["node_type"] == "gene/protein"]["node_idx"].tolist())}
 
-    dataloader = PatientNeighborSampler('test', all_data.edge_index, all_data.edge_index[:,all_data.test_mask], 
+
+    dataloader = PatientNeighborSampler('predict', all_data.edge_index, all_data.edge_index[:,all_data.test_mask], 
                                         sizes = [-1,10,5], patient_dataset=dataset, batch_size = hparams['inference_batch_size'], sparse_sample = 0, 
                                         all_edge_attributes=all_data.edge_attr, n_nodes = n_nodes, relevant_node_idx=gene_phen_dis_node_idx,
                                         n_cand_diseases=hparams['test_n_cand_diseases'],  use_diseases=hparams['use_diseases'], 
                                         nid_to_spl_dict=nid_to_spl_dict, gp_spl=spl, spl_indexing_dict=spl_indexing_dict,
                                         shuffle = False, num_workers=hparams['num_workers'],
-                                        hparams=hparams, pin_memory=hparams['pin_memory'])
-<<<<<<< HEAD
-    # dataloader = PatientNeighborSampler('predict', all_data.edge_index, all_data.edge_index[:,all_data.test_mask], 
-    #                                     sizes = [-1,10,5], patient_dataset=dataset, batch_size = hparams['inference_batch_size'], sparse_sample = 0, 
-    #                                     all_edge_attributes=all_data.edge_attr, n_nodes = n_nodes, relevant_node_idx=gene_phen_dis_node_idx,
-    #                                     n_cand_diseases=hparams['test_n_cand_diseases'],  use_diseases=hparams['use_diseases'], 
-    #                                     nid_to_spl_dict=nid_to_spl_dict, gp_spl=spl, spl_indexing_dict=spl_indexing_dict,
-    #                                     shuffle = False, num_workers=hparams['num_workers'],
-    #                                     hparams=hparams, pin_memory=hparams['pin_memory'])
-=======
->>>>>>> dd86e80f
+                                        hparams=hparams, pin_memory=hparams['pin_memory']) # 'test'
     
     # Create Weights & Biases Logger
     run_name = 'test'
